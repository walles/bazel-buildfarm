options:
  languages: [ "java" ]
  resolvers:
    - id: "mavencentral"
      type: "default"
      url: https://repo.maven.apache.org/maven2/
    - id: "bintray"
      url: https://jcenter.bintray.com
  transitivity: runtime_deps
  versionConflictPolicy: highest

dependencies:
  com.github.pcj:
    google-options:
      lang: java
      version: "1.0.0"

  com.google.auth:
    google-auth-library-credentials:
      lang: java
      version: "0.9.1"

    google-auth-library-oauth2-http:
      lang: java
      version: "0.9.1"

  com.google.code.findbugs:
    jsr305:
      lang: java
      version: "3.0.1"

  com.google.errorprone:
    error_prone_core:
      lang: java
      version: "0.92"

    error_prone_annotations:
      lang: java
      version: "2.2.0"

  com.google.guava:
    guava:
      lang: java
      version: "27.1-jre"

    failureaccess:
      lang: java
      version: "1.0.1"

  com.google.j2objc:
    j2objc-annotations:
      lang: java
      version: "1.1"

  com.google.jimfs:
    jimfs:
      lang: java
      version: "1.1"

  com.google.protobuf:
    protobuf-java:
      lang: java
      version: "3.7.1"

    protobuf-java-util:
      lang: java
      version: "3.7.1"

  com.google.truth:
    truth:
      lang: java
      version: "0.44"

  io.netty:
    netty:
      lang: java
      modules: [ "buffer", "codec", "codec-http", "codec-http2", "codec-socks", "common", "handler",
        "handler-proxy", "resolver", "transport", "transport-native-epoll", "transport-native-kqueue",
        "transport-native-unix-common" ]
<<<<<<< HEAD
      version: "4.1.35.Final"
=======
      version: "4.1.38.Final"
>>>>>>> c8967e22

  io.grpc:
    grpc-all:
      lang: java
<<<<<<< HEAD
      version: "1.20.0"

    grpc:
      lang: java
      modules: [ "auth", "core", "context", "netty", "stub", "protobuf" ]
      version: "1.20.0"
=======
      version: "1.23.0"

    grpc:
      lang: java
      modules: [ "api", "auth", "core", "context", "netty", "stub", "protobuf" ]
      version: "1.23.0"
>>>>>>> c8967e22

  junit:
    junit:
      lang: java
      version: "4.12"

  org.mockito:
    mockito-core:
      lang: java
      version: "2.25.0"

  org.checkerframework:
    checker-qual:
      lang: java
      version: "2.5.2"

  org.apache.commons:
    commons-pool2:
      lang: java
      version: "2.4.3"

  org.slf4j:
    slf4j-api:
      lang: java
      version: "1.7.22"

  com.github.jnr:
    jnr-constants:
      lang: java
      version: "0.9.9"

    jnr-ffi:
      lang: java
      version: "2.1.7"

    jffi:
      lang: java
      version: "1.2.16"

    jffi:jar:native:
      lang: java
      version: "1.2.16"

  com.github.serceman:
    jnr-fuse:
      lang: java
      version: "0.5.1"<|MERGE_RESOLUTION|>--- conflicted
+++ resolved
@@ -60,11 +60,11 @@
   com.google.protobuf:
     protobuf-java:
       lang: java
-      version: "3.7.1"
+      version: "3.9.2"
 
     protobuf-java-util:
       lang: java
-      version: "3.7.1"
+      version: "3.9.2"
 
   com.google.truth:
     truth:
@@ -77,30 +77,17 @@
       modules: [ "buffer", "codec", "codec-http", "codec-http2", "codec-socks", "common", "handler",
         "handler-proxy", "resolver", "transport", "transport-native-epoll", "transport-native-kqueue",
         "transport-native-unix-common" ]
-<<<<<<< HEAD
-      version: "4.1.35.Final"
-=======
       version: "4.1.38.Final"
->>>>>>> c8967e22
 
   io.grpc:
     grpc-all:
       lang: java
-<<<<<<< HEAD
-      version: "1.20.0"
-
-    grpc:
-      lang: java
-      modules: [ "auth", "core", "context", "netty", "stub", "protobuf" ]
-      version: "1.20.0"
-=======
       version: "1.23.0"
 
     grpc:
       lang: java
       modules: [ "api", "auth", "core", "context", "netty", "stub", "protobuf" ]
       version: "1.23.0"
->>>>>>> c8967e22
 
   junit:
     junit:
