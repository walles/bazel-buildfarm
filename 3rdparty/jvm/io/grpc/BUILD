java_library(
    name = "grpc_all",
    visibility = [
        "//visibility:public",
    ],
    exports = [
        "//external:jar/io/grpc/grpc_all",
    ],
    runtime_deps = [
        ":grpc_auth",
        ":grpc_context",
        ":grpc_core",
        ":grpc_netty",
        ":grpc_okhttp",
        ":grpc_protobuf",
        ":grpc_protobuf_nano",
        ":grpc_stub",
        ":grpc_testing",
    ],
)

java_library(
    name = "grpc_auth",
    visibility = [
        "//visibility:public",
    ],
    exports = [
        "//external:jar/io/grpc/grpc_auth",
    ],
    runtime_deps = [
        ":grpc_core",
        "//3rdparty/jvm/com/google/auth:google_auth_library_credentials",
    ],
)

java_library(
    name = "grpc_context",
    visibility = [
        "//visibility:public",
    ],
    exports = [
        "//external:jar/io/grpc/grpc_context",
    ],
)

java_library(
    name = "grpc_core",
    visibility = [
        "//visibility:public",
    ],
    exports = [
        "//external:jar/io/grpc/grpc_core",
    ],
    runtime_deps = [
        ":grpc_context",
        "//3rdparty/jvm/com/google/code/findbugs:jsr305",
        "//3rdparty/jvm/com/google/code/gson",
        "//3rdparty/jvm/com/google/errorprone:error_prone_annotations",
        "//3rdparty/jvm/com/google/guava",
        "//3rdparty/jvm/io/opencensus:opencensus_api",
        "//3rdparty/jvm/io/opencensus:opencensus_contrib_grpc_metrics",
<<<<<<< HEAD
        "//3rdparty/jvm/org/checkerframework:checker_compat_qual",
=======
>>>>>>> 594d4fac
        "//3rdparty/jvm/org/codehaus/mojo:animal_sniffer_annotations",
    ],
)

java_library(
    name = "grpc_netty",
    visibility = [
        "//visibility:public",
    ],
    exports = [
        "//external:jar/io/grpc/grpc_netty",
    ],
    runtime_deps = [
        ":grpc_core",
        "//3rdparty/jvm/io/netty:netty_codec_http2",
        "//3rdparty/jvm/io/netty:netty_handler_proxy",
    ],
)

java_library(
    name = "grpc_okhttp",
    visibility = [
        "//3rdparty/jvm:__subpackages__",
    ],
    exports = [
        "//external:jar/io/grpc/grpc_okhttp",
    ],
    runtime_deps = [
        ":grpc_core",
        "//3rdparty/jvm/com/squareup/okhttp",
        "//3rdparty/jvm/com/squareup/okio",
    ],
)

java_library(
    name = "grpc_protobuf",
    visibility = [
        "//visibility:public",
    ],
    exports = [
        "//external:jar/io/grpc/grpc_protobuf",
    ],
    runtime_deps = [
        ":grpc_core",
        ":grpc_protobuf_lite",
        "//3rdparty/jvm/com/google/api/grpc:proto_google_common_protos",
        "//3rdparty/jvm/com/google/guava",
        "//3rdparty/jvm/com/google/protobuf:protobuf_java",
<<<<<<< HEAD
        "//3rdparty/jvm/org/checkerframework:checker_compat_qual",
=======
>>>>>>> 594d4fac
    ],
)

java_library(
    name = "grpc_protobuf_lite",
    visibility = [
        "//3rdparty/jvm:__subpackages__",
    ],
    exports = [
        "//external:jar/io/grpc/grpc_protobuf_lite",
    ],
    runtime_deps = [
        ":grpc_core",
        "//3rdparty/jvm/com/google/guava",
        "//3rdparty/jvm/org/checkerframework:checker_compat_qual",
    ],
)

java_library(
    name = "grpc_protobuf_nano",
    visibility = [
        "//3rdparty/jvm:__subpackages__",
    ],
    exports = [
        "//external:jar/io/grpc/grpc_protobuf_nano",
    ],
    runtime_deps = [
        ":grpc_core",
        "//3rdparty/jvm/com/google/guava",
        "//3rdparty/jvm/com/google/protobuf/nano:protobuf_javanano",
        "//3rdparty/jvm/org/checkerframework:checker_compat_qual",
    ],
)

java_library(
    name = "grpc_stub",
    visibility = [
        "//visibility:public",
    ],
    exports = [
        "//external:jar/io/grpc/grpc_stub",
    ],
    runtime_deps = [
        ":grpc_core",
    ],
)

java_library(
    name = "grpc_testing",
    visibility = [
        "//3rdparty/jvm:__subpackages__",
    ],
    exports = [
        "//external:jar/io/grpc/grpc_testing",
    ],
    runtime_deps = [
        ":grpc_core",
        ":grpc_stub",
        "//3rdparty/jvm/junit",
        "//3rdparty/jvm/org/mockito:mockito_core",
    ],
)<|MERGE_RESOLUTION|>--- conflicted
+++ resolved
@@ -59,10 +59,6 @@
         "//3rdparty/jvm/com/google/guava",
         "//3rdparty/jvm/io/opencensus:opencensus_api",
         "//3rdparty/jvm/io/opencensus:opencensus_contrib_grpc_metrics",
-<<<<<<< HEAD
-        "//3rdparty/jvm/org/checkerframework:checker_compat_qual",
-=======
->>>>>>> 594d4fac
         "//3rdparty/jvm/org/codehaus/mojo:animal_sniffer_annotations",
     ],
 )
@@ -111,10 +107,6 @@
         "//3rdparty/jvm/com/google/api/grpc:proto_google_common_protos",
         "//3rdparty/jvm/com/google/guava",
         "//3rdparty/jvm/com/google/protobuf:protobuf_java",
-<<<<<<< HEAD
-        "//3rdparty/jvm/org/checkerframework:checker_compat_qual",
-=======
->>>>>>> 594d4fac
     ],
 )
 
@@ -129,7 +121,6 @@
     runtime_deps = [
         ":grpc_core",
         "//3rdparty/jvm/com/google/guava",
-        "//3rdparty/jvm/org/checkerframework:checker_compat_qual",
     ],
 )
 
@@ -145,7 +136,6 @@
         ":grpc_core",
         "//3rdparty/jvm/com/google/guava",
         "//3rdparty/jvm/com/google/protobuf/nano:protobuf_javanano",
-        "//3rdparty/jvm/org/checkerframework:checker_compat_qual",
     ],
 )
 
