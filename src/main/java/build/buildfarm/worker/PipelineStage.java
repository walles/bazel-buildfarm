--- conflicted
+++ resolved
@@ -20,26 +20,16 @@
 import java.util.logging.Logger;
 
 public abstract class PipelineStage implements Runnable {
-<<<<<<< HEAD
-  private final String name;
-=======
   protected final String name;
->>>>>>> ec7a0536
   protected final WorkerContext workerContext;
   protected final PipelineStage output;
   private final PipelineStage error;
 
-<<<<<<< HEAD
-  private PipelineStage input;
-  protected boolean claimed;
-  private boolean closed;
-  private Thread tickThread = null;
-  private boolean tickCancelledFlag = false;
-=======
   private PipelineStage input = null;
   protected boolean claimed = false;
   private boolean closed = false;
->>>>>>> ec7a0536
+  private Thread tickThread = null;
+  private boolean tickCancelledFlag = false;
 
   PipelineStage(String name, WorkerContext workerContext, PipelineStage output, PipelineStage error) {
     this.name = name;
@@ -86,19 +76,21 @@
   }
 
   protected void iterate() throws InterruptedException {
-<<<<<<< HEAD
-    long startTime, waitTime = 0;
-    OperationContext operationContext, nextOperationContext = null;
+    OperationContext operationContext;
+    OperationContext nextOperationContext = null;
+    long stallUSecs = 0;
+    Stopwatch stopwatch = Stopwatch.createUnstarted();
     try {
       operationContext = take();
-      startTime = System.nanoTime();
+      logStart(operationContext.operation.getName());
+      stopwatch.start();
       boolean valid = false;
+      tickThread = Thread.currentThread();
       try {
-        tickThread = Thread.currentThread();
         nextOperationContext = tick(operationContext);
-        long waitStartTime = System.nanoTime();
+        long tickUSecs = stopwatch.elapsed(MICROSECONDS);
         valid = nextOperationContext != null && output.claim();
-        waitTime = System.nanoTime() - waitStartTime;
+        stallUSecs = stopwatch.elapsed(MICROSECONDS) - tickUSecs;
         tickThread = null;
       } catch (InterruptedException e) {
         boolean isTickCancelled = tickCancelled();
@@ -111,39 +103,14 @@
         }
       }
       if (valid) {
-=======
-    OperationContext operationContext;
-    OperationContext nextOperationContext = null;
-    long stallUSecs = 0;
-    Stopwatch stopwatch = Stopwatch.createUnstarted();
-    try {
-      operationContext = take();
-      logStart(operationContext.operation.getName());
-      stopwatch.start();
-      nextOperationContext = tick(operationContext);
-      long tickUSecs = stopwatch.elapsed(MICROSECONDS);
-      if (nextOperationContext != null && output.claim()) {
->>>>>>> ec7a0536
         output.put(nextOperationContext);
       } else {
         error.put(operationContext);
       }
-      stallUSecs = stopwatch.elapsed(MICROSECONDS) - tickUSecs;
     } finally {
       release();
     }
     after(operationContext);
-<<<<<<< HEAD
-
-    long endTime = System.nanoTime();
-    workerContext.logInfo(String.format(
-        "%s::iterate(%s): %gms (%gms wait) %s",
-        name,
-        operationContext.operation.getName(),
-        (endTime - startTime) / 1000000.0f,
-        waitTime / 1000000.0f,
-        nextOperationContext == null ? "Failed" : "Success"));
-=======
     long usecs = stopwatch.elapsed(MICROSECONDS);
     logComplete(operationContext.operation.getName(), usecs, stallUSecs, nextOperationContext != null);
   }
@@ -161,7 +128,7 @@
   }
 
   protected void logStart(String operationName, String message) {
-    getLogger().fine(String.format("%s: %s", logIterateId(operationName), message));
+    getLogger().info(String.format("%s: %s", logIterateId(operationName), message));
   }
 
   protected void logComplete(String operationName, long usecs, long stallUSecs, boolean success) {
@@ -169,13 +136,12 @@
   }
 
   protected void logComplete(String operationName, long usecs, long stallUSecs, String status) {
-    getLogger().fine(String.format(
+    getLogger().info(String.format(
         "%s: %gms (%gms stalled) %s",
         logIterateId(operationName),
         usecs / 1000.0f,
         stallUSecs / 1000.0f,
         status));
->>>>>>> ec7a0536
   }
 
   protected OperationContext tick(OperationContext operationContext) throws InterruptedException {
@@ -246,5 +212,7 @@
     public void close() { }
     @Override
     public boolean isClosed() { return false; }
+    @Override
+    public Logger getLogger() { return null; }
   }
 }