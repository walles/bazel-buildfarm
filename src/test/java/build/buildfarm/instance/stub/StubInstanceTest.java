--- conflicted
+++ resolved
@@ -67,11 +67,8 @@
 import java.io.IOException;
 import java.io.InputStream;
 import java.io.OutputStream;
-<<<<<<< HEAD
 import java.util.concurrent.ExecutionException;
-=======
 import java.util.Map;
->>>>>>> c8967e22
 import java.util.concurrent.TimeUnit;
 import java.util.concurrent.atomic.AtomicReference;
 import org.junit.After;
@@ -289,33 +286,7 @@
     ImmutableList<Digest> digests = ImmutableList.of(
         DIGEST_UTIL.compute(first),
         DIGEST_UTIL.compute(last));
-<<<<<<< HEAD
     assertThat(instance.putAllBlobs(blobs)).containsAllIn(digests);
-=======
-    assertThat(instance.putAllBlobs(blobs)).isEqualTo(digests);
-    verify(uploader, times(1)).uploadBlobs(any(Map.class));
-  }
-
-  @Test
-  public void outputStreamWrites() throws Exception {
-    String resourceName = "output-stream-test";
-    SettableFuture<ByteString> finishedContent = SettableFuture.create();
-    serviceRegistry.addService(
-        new ByteStreamServiceWriter(resourceName, finishedContent));
-    String instanceName = "outputStream-test";
-    Instance instance = new StubInstance(
-        instanceName,
-        DIGEST_UTIL,
-        InProcessChannelBuilder.forName(fakeServerName).directExecutor().build(),
-        /* uploader=*/ null,
-        NO_RETRIES,
-        /* retryScheduler=*/ null);
-    ByteString content = ByteString.copyFromUtf8("test-content");
-    try (OutputStream out = instance.getOperationStreamWrite(resourceName).getOutput()) {
-      out.write(content.toByteArray());
-    }
-    assertThat(finishedContent.get(1, TimeUnit.SECONDS)).isEqualTo(content);
->>>>>>> c8967e22
   }
 
   @Test
