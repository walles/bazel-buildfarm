// Copyright 2018 The Bazel Authors. All rights reserved.
//
// Licensed under the Apache License, Version 2.0 (the "License");
// you may not use this file except in compliance with the License.
// You may obtain a copy of the License at
//
//    http://www.apache.org/licenses/LICENSE-2.0
//
// Unless required by applicable law or agreed to in writing, software
// distributed under the License is distributed on an "AS IS" BASIS,
// WITHOUT WARRANTIES OR CONDITIONS OF ANY KIND, either express or implied.
// See the License for the specific language governing permissions and
// limitations under the License.

package build.buildfarm.worker;

import static com.google.common.truth.Truth.assertThat;

<<<<<<< HEAD
=======
import build.buildfarm.common.function.InterruptingConsumer;
import build.buildfarm.v1test.WorkerConfig;
>>>>>>> 83797cee
import build.bazel.remote.execution.v2.Action;
import build.bazel.remote.execution.v2.Command;
import build.bazel.remote.execution.v2.Digest;
import build.bazel.remote.execution.v2.ExecuteOperationMetadata;
import build.buildfarm.common.DigestUtil;
import build.buildfarm.instance.Instance.MatchListener;
import build.buildfarm.v1test.QueuedOperationMetadata;
import build.buildfarm.v1test.WorkerConfig;
import com.google.longrunning.Operation;
import com.google.protobuf.Any;
import java.nio.file.FileSystems;
import java.nio.file.Path;
import java.util.ArrayList;
import java.util.List;
import java.util.function.Predicate;
import java.util.logging.Logger;
import javax.naming.ConfigurationException;
import org.junit.Before;
import org.junit.Test;
import org.junit.runner.RunWith;
import org.junit.runners.JUnit4;

@RunWith(JUnit4.class)
public class MatchStageTest {
  static class PipelineSink extends PipelineStage {
    private static final Logger logger = Logger.getLogger(PipelineSink.class.getName());

    private final Predicate<OperationContext> onPutShouldClose;

    PipelineSink(Predicate<OperationContext> onPutShouldClose) {
      super("Sink", null, null, null);
      this.onPutShouldClose = onPutShouldClose;
    }

    @Override
    public Logger getLogger() {
      return logger;
    }

    @Override
    public void put(OperationContext operationContext) {
      if (onPutShouldClose.test(operationContext)) {
        close();
      }
    }

    @Override
    public OperationContext take() {
      throw new UnsupportedOperationException();
    }
  }

  @Test
  public void fetchFailureReentry() throws ConfigurationException {
    List<Operation> queue = new ArrayList<>();

    WorkerContext workerContext = new StubWorkerContext() {
      @Override
<<<<<<< HEAD
      public DigestUtil getDigestUtil() {
        return null;
=======
      public void match(InterruptingConsumer<Operation> onMatch) throws InterruptedException {
        onMatch.accept(queue.remove(0));
      }

      @Override
      public void requeue(Operation operation) {
        assertThat(operation.getName()).isEqualTo("bad");
>>>>>>> 83797cee
      }

      @Override
      public void requeue(Operation operation) {
        assertThat(operation.getName()).isEqualTo("bad");
      }

      @Override
      public void match(MatchListener listener) {
        listener.onOperation(queue.remove(0));
      }
    };

    queue.add(Operation.newBuilder()
        .setName("bad")
        // inspire InvalidProtocolBufferException from operation metadata unpack
        .build());

    queue.add(Operation.newBuilder()
        .setName("good")
        .setMetadata(Any.pack(QueuedOperationMetadata.newBuilder()
            .setAction(Action.getDefaultInstance())
            .setCommand(Command.newBuilder()
                .addArguments("/bin/true")
                .build())
            .setExecuteOperationMetadata(ExecuteOperationMetadata.newBuilder()
                .setActionDigest(Digest.newBuilder().setHash("action").build())
                .build())
            .build()))
        .build());

    final PipelineStage output = new PipelineSink((operationContext) -> operationContext.operation.getName().equals("good"));

    PipelineStage matchStage = new MatchStage(workerContext, output, null);
    matchStage.run();
  }
}<|MERGE_RESOLUTION|>--- conflicted
+++ resolved
@@ -16,11 +16,6 @@
 
 import static com.google.common.truth.Truth.assertThat;
 
-<<<<<<< HEAD
-=======
-import build.buildfarm.common.function.InterruptingConsumer;
-import build.buildfarm.v1test.WorkerConfig;
->>>>>>> 83797cee
 import build.bazel.remote.execution.v2.Action;
 import build.bazel.remote.execution.v2.Command;
 import build.bazel.remote.execution.v2.Digest;
@@ -79,28 +74,18 @@
 
     WorkerContext workerContext = new StubWorkerContext() {
       @Override
-<<<<<<< HEAD
       public DigestUtil getDigestUtil() {
         return null;
-=======
-      public void match(InterruptingConsumer<Operation> onMatch) throws InterruptedException {
-        onMatch.accept(queue.remove(0));
+      }
+
+      @Override
+      public void match(MatchListener listener) throws InterruptedException {
+        listener.onOperation(queue.remove(0));
       }
 
       @Override
       public void requeue(Operation operation) {
         assertThat(operation.getName()).isEqualTo("bad");
->>>>>>> 83797cee
-      }
-
-      @Override
-      public void requeue(Operation operation) {
-        assertThat(operation.getName()).isEqualTo("bad");
-      }
-
-      @Override
-      public void match(MatchListener listener) {
-        listener.onOperation(queue.remove(0));
       }
     };
 
